--- conflicted
+++ resolved
@@ -347,13 +347,7 @@
 	timer.performWithDelay( 250, checkUserFile, 0 )       -- 4x/sec
 	timer.performWithDelay( 10, checkUserFile, 0 )        -- first check soon
 	timer.performWithDelay( 10000, statusBar.update, 0 )  -- every 10 sec
-<<<<<<< HEAD
-=======
-
-	-- Start in the runView, which inits the runtime
-	timer.performWithDelay( 10, checkUserFile, 0 )       -- first check soon
 	composer.gotoScene( "getFile" )
->>>>>>> d6638124
 end
 
 
