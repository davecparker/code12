--- conflicted
+++ resolved
@@ -210,13 +210,9 @@
 -- Check for a correct main function body and move iTree past it.
 -- If there is an error then set the error state and return false.
 -- Return true if succesful.
-<<<<<<< HEAD
 local function checkMainBody()
-=======
-local function checkMain()
 	local iLineBlockBegin = parseTrees[iTree].iLineStart
 	local beginIndent = javalex.indentLevelForLine( iLineBlockBegin )
->>>>>>> 675e3a46
 	if not checkBlockBegin() then
 		return false
 	end
@@ -427,12 +423,8 @@
 		iTree = iTree + 1
 		return { { s = "if", expr = makeExpr( tree.nodes[4] ), 
 				stmts = getControlledStmts(), 
-<<<<<<< HEAD
-				elseStmts = getElseStmts(),
+				elseStmts = getElseStmts( ifTree ),
 				firstToken = tree.nodes[2] } }
-=======
-				elseStmts = getElseStmts( ifTree ) } }
->>>>>>> 675e3a46
 	end
 	return nil	
 end
@@ -529,12 +521,8 @@
 	local nodes = tree.nodes
 
 	-- Look for var decls
-<<<<<<< HEAD
 	if getVar( p, nodes, stmts ) then
-=======
-	if getVar( p, nodes, stmts, true ) then
 		checkMultiLineIndent( tree )
->>>>>>> 675e3a46
 		return true
 	end
 
@@ -548,11 +536,7 @@
 		-- if (expr) controlledStmts [else controlledStmts]
 		stmt = { s = "if", expr = makeExpr( nodes[3] ), 
 				stmts = getControlledStmts(), 
-<<<<<<< HEAD
-				elseStmts = getElseStmts(), firstToken = nodes[1] }
-=======
-				elseStmts = getElseStmts( tree ) }
->>>>>>> 675e3a46
+				elseStmts = getElseStmts( tree ), firstToken = nodes[1] }
 	elseif p == "elseif" or p == "else" then
 		-- Handling of an if above should also consume the else if any,
 		-- so an else here is without a matching if.
@@ -769,7 +753,7 @@
 		firstMemberIndentLevel = javalex.indentLevelForLine( firstMemberLineNum )
 		if firstMemberIndentLevel == 0 then
 			err.setErrLineNum( parseTrees[iTree].iLineStart,
-					"Class member variable declarations and function definitions should be indented" )
+					"Class-level variable and function definitions should be indented" )
 		end
 	end
 
@@ -781,23 +765,15 @@
 		local ok = not tree.isError
 		iTree = iTree + 1
 
-<<<<<<< HEAD
-		if ok and getVar( p, nodes, vars, true ) then
-=======
-		-- Check indentation
+		-- Check for consistent indentation of the members
 		if p ~= "end" then
 			if javalex.indentLevelForLine( tree.iLineStart ) ~= firstMemberIndentLevel then
 				err.setErrLineNumAndRefLineNum( tree.iLineStart, firstMemberLineNum,
-						"Class member variable declarations and function definitions should all have the same indentation" )
-			end
-		else
-			if javalex.indentLevelForLine( tree.iLine ) ~= 0 then
-				err.setErrLineNum( tree.iLine, "The ending } of the program class should not be indented" )
-			end
-		end
-
-		if ok and getVar( p, nodes, vars ) then
->>>>>>> 675e3a46
+						"Class-level variable and function definitions should all have the same indentation" )
+			end
+		end
+
+		if ok and getVar( p, nodes, vars, true ) then
 			-- Added instance variable(s)
 			-- Code12 does not allow instance variables to follow member functions,
 			-- because it greatly complicates keeping Java and Lua line numbers in sync.
@@ -828,7 +804,11 @@
 				return false
 			end
 		elseif p == "end" then
-			return true  -- end of class
+			-- The end of the class
+			if javalex.indentLevelForLine( tree.iLine ) ~= 0 then
+				err.setErrLineNum( tree.iLine, "The ending } of the program class should not be indented" )
+			end
+			return true
 		else
 			-- Unexpected line in the class block
 			-- Try to give a decent error message.
