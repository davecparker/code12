-----------------------------------------------------------------------------------------
--
-- parseProgram.lua
--
-- High-level parsing for a Code 12 Java program
--
-- (c)Copyright 2018 by David C. Parker
-----------------------------------------------------------------------------------------

-- Code12 modules
local app = require( "app" )
local parseJava = require( "parseJava" )
local javaTypes = require( "javaTypes" )
local err = require( "err" )
local javalex = require( "javalex" )

-- The parseProgram module
local parseProgram = {}


-- A structure tree is a language-independent representation of a Code12 program.
-- It is made up of the following structure nodes, tokens, nested structures, 
-- and arrays (plural names), with the following named fields:
--
-- In addition, for error hilighting, any structure node may add firstToken 
-- and/or lastToken fields to extend the span of tokens referenced by that strucure,
-- or a entireLine = true field to reference the entire source line.
--
-- program: 
--     { s = "program", nameID, vars, funcs }
--
-- var:  (Semantic analysis adds assigned field)
--     { s = "var", iLine, nameID, vt, isConst, isGlobal, initExpr }
--
-- func:
--     { s = "func", iLine, nameID, vt, isPublic, isStatic, paramVars, stmts }
--
-- stmt:
--     { s = "var", iLine, nameID, vt, isConst, isGlobal, initExpr }
--     { s = "call", iLine, class, lValue, nameID, exprs }
--     { s = "assign", iLine, lValue, opToken, opType, expr }   -- opType: =, +=, -=, *=, /=, ++, --
--     { s = "if", iLine, expr, stmts, elseStmts }
--     { s = "while", iLine, expr, stmts }
--     { s = "doWhile", iLine, expr, stmts }
--     { s = "for", iLine, initStmt, expr, nextStmt, stmts }
--     { s = "forArray", iLine, var, expr, stmts }
--     { s = "break", iLine }
--     { s = "return", iLine, expr }
--
-- lValue:  (Semantic analysis adds isGlobal and vt fields)
--     { s = "lValue", varID, indexExpr, fieldID }
-- 
-- expr:  (Semantic analysis adds a vt field)
--     (expr nodes can be a single NUM, BOOL, NULL, or STR token node)
--     { s = "call", class, lValue, nameID, exprs }
--     { s = "lValue", varID, indexExpr, fieldID }
--     { s = "staticField", class, fieldID }
--     { s = "cast", vt, expr }
--     { s = "parens", expr }
--     { s = "unaryOp", opToken, opType, expr }        -- opType: neg, not
--     { s = "binOp", left, opToken, opType, right }   -- opType: *, /, %, +, -, <, <=, >, >=, ==, !=, &&, ||
--     { s = "newArray", vt, lengthExpr }
--     { s = "arrayInit", exprs }
--     { s = "new", nameID, exprs }
--
-- There are several types of calls possible. Examples at increasing syntax level:
--    level                         class       lValue          nameID
--    -----                         -----       ---------       ------
--    (1)    ct.circle()            ct                          circle
--    (1)    System.out.println()   System      out             println
--    (5)    Math.sin()             Math                        sin
--    (7)    ball.delete()                      ball            delete
--    (7)    str.equals()                       str             equals
--    (7)    b.group.equals()                   b.group         equals
--    (9)    foo()                                              foo
--    (12)   a[3].delete()                      a[3]            delete
--    (12)   s[3].equals()                      s[3]            equals
--    (12)   a[3].group.equals()                a[3].group      equals


-- Parsing structures
local parseTrees        -- array of parse trees for each source line
local programTree       -- structure tree for the program (see above)

-- Parsing state
local numSourceLines    -- number of source code lines
local numParseTrees     -- number of trees in parseTrees
local iTree             -- current tree index in parseTrees being analyzed


--- Internal Functions -------------------------------------------------------

-- Forward declarations
local makeExpr
local getBlockStmts
local getLineStmts

-- Set an error when a block's begining { does not have the same indentation as its function header
-- or control statement
local function indentErrBlockBegin( tree, prevTree )
	local p = prevTree.p
	local strErr
	if p == "func" then
		strErr = "The { after a function header should have the same indentation as the function header"
	elseif p == "if" then
		strErr = "The { after an if statement should have the same indentation as the \"if\""
	elseif p == "elseif" then
		strErr = "The { after an else if statement should have the same indentation as the \"else if\""
	elseif p == "else" then
		strErr = "The { after an \"else\" should have the same indentation as the \"else\""
	elseif p == "do" then
		strErr = "The { after a \"do\" should have the same indentation as the \"do\""
	elseif p == "while" then
		strErr = "The { after a while loop header should have the same indentation as the \"while\""
	elseif p == "for" then
		strErr = "The { after a for loop header should have the same indentation as the \"for\""
	else
		strErr = "The { beginning a block should have the same indentation as the line before it"
	end
	err.setErrLineNumAndRefLineNum( tree.iLine, prevTree.iLineStart, strErr )
end

-- Check indentation for multi-line var decls, function defs, and calls
local function checkMultiLineIndent( tree )
	if tree.iLineStart ~= tree.iLine then
		local startIndent = javalex.indentLevelForLine( tree.iLineStart )
		for lineNum = tree.iLineStart + 1, tree.iLine do 
			if javalex.indentLevelForLine( lineNum ) <= startIndent then
				err.setErrLineNumAndRefLineNum( lineNum, tree.iLineStart, 
						"The lines after the first line of a multi-line statement should be indented further than the first line" )
				break
			end
		end
	end
end

-- Parse the required program header directly from sourceLines and return
-- (programTree, lineNum) where programTree is the initial programTree structure 
-- and lineNum is the next line number after the lines processed.
-- Return nil if there is an unrecoverable error.
local function parseHeader( sourceLines )
	-- "import", "ID", ".", "*", ";", "END"     (ID = "Code12")
	local lineNum = 1
	local nameID = nil
	local iLineImport = nil
	while lineNum <= numSourceLines do
		local tokens = javalex.getTokens( sourceLines[lineNum], lineNum )
		if tokens and #tokens > 1 then  -- skip if blank or lexical error
			if tokens[1].tt == "import" then
				if #tokens == 6 and tokens[2].str == "Code12" 
						and tokens[3].tt == "." and tokens[4].tt == "*" 
						and tokens[5].tt == ";" then
					iLineImport = lineNum
				else
					err.setErrLineNum( lineNum, 
							"Code12 programs should import only Code12.*" )
				end
			else
				break
			end
		end
		lineNum = lineNum + 1
	end
	if iLineImport then
		-- print( "Got import" )
	else
		err.setErrLineNum( lineNum, 
			'Code12 programs must start with:\n"import Code12.*;"' )
	end

	-- "class", "ID", "extends", "ID",	"END"    (2nd ID = "Code12Program")
	local iLineClass = nil
	while lineNum <= numSourceLines do
		local tokens = javalex.getTokens( sourceLines[lineNum], lineNum )
		if tokens and #tokens > 1 then  -- skip if blank or lexical error
			if tokens[1].tt == "public" and tokens[2].tt == "class" then
				table.remove( tokens, 1 )
			end
			if tokens[1].tt == "class" then
				if iLineClass then
					err.setErrLineNumAndRefLineNum( lineNum, iLineClass,
							"There should be only one class declaration" )
				else
					iLineClass = lineNum
					if #tokens >= 5 and tokens[2].tt == "ID" 
							and tokens[3].tt == "extends" 
							and tokens[4].str == "Code12Program" then
						-- Get the class name
						nameID = tokens[2]
						-- Check that nameID is valid (not a defined class) and for initial upper case letter in name
						local className = nameID.str
						local chFirst = string.byte( className, 1 )
						if javaTypes.isKnownClassName( className ) then
							err.setErrNode( nameID,
									"The class name %s is already defined. Choose another name.", className )
						elseif chFirst < 65 or chFirst > 90 then
							err.setErrNode( nameID, 
									"By convention, class names should start with an upper-case letter" )
						end
						-- Check that the class header is not indented
						if javalex.indentLevelForLine( iLineClass ) ~= 0 then
							err.setErrLineNum( iLineClass, "The class header shouldn't be indented" )
						end
						-- Check for extra tokens after class header
						if #tokens == 6 and tokens[5].tt == "{" then					
							err.setErrNode( tokens[5], "In Code12, the { to start a class must be on its own line" )
						elseif #tokens > 5 then
							err.setErrNodeSpan( tokens[5], tokens[#tokens], 
									'Your class header should end after\n"class %s extends Code12Program"', className )
						end
					else
						err.setErrLineNum( lineNum,
								'A Code12 class declaration should be:\n"class YourName extends Code12Program"' )
					end
				end
			else
				break
			end
		end
		lineNum = lineNum + 1
	end
	if iLineClass then
		-- print( "Got class" )
	else
		err.setErrLineNum( lineNum,
				'Code12 programs must start with:\n"class YourName extends Code12Program"' )
	end

	-- Beginning { for the class
	local iLineBegin = nil
	while lineNum <= numSourceLines do
		local tokens = javalex.getTokens( sourceLines[lineNum], lineNum )
		if tokens and #tokens > 1 then  -- skip if blank or lexical error
			if #tokens == 2 and tokens[1].tt == "{" then
				iLineBegin = lineNum
				-- Check that beginning { is not indented
				if javalex.indentLevelForLine( iLineBegin ) ~= 0 then
					err.setErrLineNum( iLineBegin, "The beginning { for the class shouldn't be indented" )
				end
			end
			break
		end
		lineNum = lineNum + 1
	end
	if iLineBegin then
		-- Success or good enough to continue
		-- print( "Got begin" )
		local program = { s = "program", nameID = nameID, vars = {}, funcs = {} }
		return program, lineNum + 1
	end
	err.setErrLineNum( lineNum, "Your class should start with a { on its own line" )
	return nil   -- probably not good to keep parsing after this
end

-- Check for a block begin and move iTree past it.
-- If there is an error then set the error state and return false.
-- Return true if succesful.
local function checkBlockBegin()
	local tree = parseTrees[iTree]
	if tree.p == "begin" then
		local prevTree = parseTrees[iTree - 1]
		if prevTree and javalex.indentLevelForLine( tree.iLine ) ~= javalex.indentLevelForLine( prevTree.iLineStart ) then
			indentErrBlockBegin( tree, prevTree )
		end
		iTree = iTree + 1
		return true
	end
	err.overrideErrLineParseTree( tree, "Expected {" )	
	return false
end

-- Make an arrayInit structure from the nodes of an exprList list pattern
local function makeArrayInit( nodes )
	local exprs = {}
	for _, exprNode in ipairs( nodes[2].nodes ) do
		exprs[#exprs + 1] = makeExpr( exprNode )
	end	
	return { s = "arrayInit", exprs = exprs, 
			firstToken = nodes[1], lastToken = nodes[3] }
end 

-- Make and return a var given the parsed fields and optional initExpr structure.
-- If there is an error then set the error state.
local function makeVar( isGlobal, access, typeNode, nameID, initExpr, isArray, isConst )
	-- Access is optional and ignored for instance variables, not allowed otherwise
	if not isGlobal and access and access.p ~= "empty" then
		err.setErrNode( access, "Access specifiers are only allowed on class-level variables" )
	end

	return {
		s = "var",
		iLine = nameID.iLine,
		firstToken = typeNode,
		nameID = nameID,
		vt = javaTypes.vtFromVarType( typeNode, isArray ),
		isConst = isConst,
		isGlobal = isGlobal,
		initExpr = initExpr,
	}
end

-- Check for a variable declaration or initialization for line pattern p and 
-- the parse nodes, and add variable(s) to the structure array structs.
-- The variable(s) are global if isGlobal is included and true.
-- Return true if the pattern was a variable pattern, else false.
local function getVar( p, nodes, structs, isGlobal )
	if p == "varInit" then
		-- e.g. int x = 10;
		structs[#structs + 1] = makeVar( isGlobal, nodes[1], nodes[2], 
									nodes[3], makeExpr( nodes[5] ) )
	elseif p == "varDecl" then
		-- e.g. int x, y;
		for _, nameID in ipairs( nodes[3].nodes ) do
			structs[#structs + 1] = makeVar( isGlobal, nodes[1], nodes[2], nameID )
		end
	elseif p == "constInit" then
		-- e.g. final int LIMIT = 100;
		structs[#structs + 1] = makeVar( isGlobal, nodes[1], nodes[3], 
									nodes[4], makeExpr( nodes[6] ), nil, true )			
	elseif p == "arrayInit" then
		-- e.g. int[] a = { 1, 2, 3 };   or   int[] a = new int[10];
		local initExpr
		local arrayInit = nodes[7]
		if arrayInit.p == "list" then
			initExpr = makeArrayInit( arrayInit.nodes )
		else
			initExpr = makeExpr( arrayInit.nodes[1] )
		end
		structs[#structs + 1] = makeVar( isGlobal, nodes[1], nodes[2], 
									nodes[5], initExpr, true )						
	elseif p == "arrayDecl" then
		-- e.g. GameObj[] coins, walls;
		for _, nameID in ipairs( nodes[5].nodes ) do
			structs[#structs + 1] = makeVar( isGlobal, nodes[1], nodes[2], 
										nameID, nil, true )
		end	
	else
		return false   -- not a variable pattern
	end
	return true
end	

-- Make and return an lValue structure from the parse node parts.
-- The indexd and field can be nil 
local function makeLValueFromNodes( varID, index, field )
	local indexExpr = nil
	local lastToken = nil
	if index and index.p == "index" then
		indexExpr = makeExpr( index.nodes[2] )
		lastToken = index.nodes[3]
	end
	local fieldID = nil
	if field and field.p ~= "empty" then
		fieldID = field.nodes[2]
		lastToken = nil   -- don't need this anymore
	end
	return { s = "lValue", varID = varID, 
			indexExpr = indexExpr, fieldID = fieldID, lastToken = lastToken }
end

-- Make and return an lValue structure from an ID token or lValue parse node 
local function makeLValue( node )
	if node.tt == "ID" then
		return { s = "lValue", varID = node }
	end
	assert( node.t == "lValue" )
	local nodes = node.nodes
	return makeLValueFromNodes( nodes[1], nodes[2], nodes[3] )
end

-- Make and return an exprs array from an exprList parse tree
local function makeExprs( exprList )
	assert( exprList.t == "exprList" )
	local exprNodes = exprList.nodes
	if #exprNodes == 0 then
		return nil
	end
	local exprs = {}
	for i = 1, #exprNodes do
		exprs[i] = makeExpr( exprNodes[i] )
	end
	return exprs
end

-- Make and return a call structure from a call parse tree's nodes array.
-- Return nil if there was an error.
local function makeCall( nodes )
	-- Determine the class, lValue, and nameID
	local class, lValue, nameID
	local callHead = nodes[1]
	local ns = callHead.nodes
	local p = callHead.p
	if p == "ct" or p == "Math" then
		class = ns[1]
		nameID = ns[3]
	elseif p == "System" then
		class = ns[1]
		lValue = makeLValueFromNodes( ns[3] )
		nameID = ns[5]
	elseif p == "user" then
		nameID = ns[1]
	else
		assert( p == "method" )
		local field2 = ns[4]
		if field2.p == "field" then
			lValue = makeLValueFromNodes( ns[1], ns[2], ns[3] )
			nameID = field2.nodes[2]
		elseif ns[3].p == "field" then
			lValue = makeLValueFromNodes( ns[1], ns[2] )
			nameID = ns[3].nodes[2]
		else
			err.setErrNode( nodes, "Invalid function name" )
			return nil
		end
	end

	-- Make the call structure
	return { s = "call", class = class, lValue = lValue, nameID = nameID, 
			exprs = makeExprs( nodes[2] ), lastToken = nodes[3] }
end

-- Make and return a cast structure given the parse tree nodes. 
-- The only supported type cast is currently (int). 
-- In other cases, set the error state.
local function makeCast( nodes )
	local typeNode = nodes[2]
	if typeNode.str ~= "int" then
		err.setErrNode( typeNode, "The only type cast supported by Code12 is (int)" )
	end
	return { s = "cast", vt = 0, expr = makeExpr( nodes[4] ), firstToken = nodes[1] }
end

-- Get the single controlled stmt or block of controlled stmts for an 
-- if, else, or loop, and return an array of stmt structures. 
-- If the next item to process is a begin block then get an entire block 
-- of stmts until the matching block end, otherwise get a single stmt. 
-- Return nil if there was an error.
local function getControlledStmts()
	local ctrlTree = parseTrees[iTree - 1] -- tree for the controlling statement
	local ctrlIndent = javalex.indentLevelForLine( ctrlTree.iLineStart )
	local tree = parseTrees[iTree]
	local p = tree.p
	if p == "begin" then
		return getBlockStmts()
	elseif p == "end" then
		err.setErrNode( tree, "} without matching {" )
		return nil
	elseif p == "varInit" or p == "varDecl" or p == "arrayInit" or p == "arrayDecl" then
		-- Var decls are not allowed as a single controlled statement
		err.setErrNode( tree, "Variable declarations are not allowed here" )
		return nil
	else
		-- Single controlled stmt
		local stmtIndent = javalex.indentLevelForLine( tree.iLineStart )
		if stmtIndent <= ctrlIndent then
			err.setErrLineNumAndRefLineNum( tree.iLineStart, ctrlTree.iLineStart, 
					"This line should be indented more than its controlling \"%s\"", ctrlTree.p )
		end
		iTree = iTree + 1  -- pass the controlled stmt as expected by getLineStmts
		local stmts = {}
		if getLineStmts( tree, stmts ) then
			-- Check if indentation implies missing { or stray } after controlling stmt
			if iTree <= numParseTrees then
				local nextTree = parseTrees[iTree]
				local nextP = nextTree.p
				local nextIndent = javalex.indentLevelForLine( nextTree.iLineStart )
				if nextP == "end" then
					if nextIndent >= ctrlIndent then
						err.setErrLineNum( nextTree.iLineStart, "Unexpected indentation. Stray closing } bracket?" )
					end
				elseif nextIndent == stmtIndent and nextIndent ~= ctrlIndent
						and not (ctrlTree.p == "do" and nextTree.p == "while" and nextTree.nodes[4].p == "doWhile") then
					err.setErrLineNumAndRefLineNum( nextTree.iLineStart, ctrlTree.iLineStart,
							'This line is not controlled by the "%s" above it. Missing { } bracket(s) or improperly indented?', 
							ctrlTree.p )
				end
			end
			return stmts
		end
	end
	return nil
end

-- Check to see if the next stmt is an else or else if, and if so then 
-- get the controlled stmts and return an array of stmt structures. 
-- Return nil if there is no else or an error.
local function getElseStmts( ifTree )
	local tree = parseTrees[iTree]
	local p = tree.p
	if p == "else" then
		if javalex.indentLevelForLine( tree.iLine ) ~= javalex.indentLevelForLine( ifTree.iLineStart ) then
			err.setErrLineNumAndRefLineNum( tree.iLine, ifTree.iLineStart, 
					"This \"else\" should have the same indentation as the highlighted \"if\" above it" )
		end
		iTree = iTree + 1
		return getControlledStmts()
	elseif p == "elseif" then
		if javalex.indentLevelForLine( tree.iLineStart ) ~= javalex.indentLevelForLine( ifTree.iLineStart ) then
			err.setErrLineNumAndRefLineNum( tree.iLineStart, ifTree.iLineStart, 
					"This \"else if\" should have the same indentation as the highlighted \"if\" above it" )
		end
		checkMultiLineIndent( tree );
		-- Controlled stmts is a single stmt, which is the following if
		iTree = iTree + 1
		return { { s = "if", expr = makeExpr( tree.nodes[4] ), 
				stmts = getControlledStmts(), 
				elseStmts = getElseStmts( ifTree ),
				entireLine = true } }
	end
	return nil	
end

-- Get and return a stmt structure for the given stmt parse tree.
-- The iLine field must be assigned by the caller.
-- Return nil if there is an error.
local function getStmt( node )
	local p = node.p
	local nodes = node.nodes

	if p == "call" then
		return makeCall( nodes )
	elseif p == "assign" then
		return { s = "assign", lValue = makeLValue( nodes[1] ), opToken = nodes[2], 
				opType = "=", expr = makeExpr( nodes[3] ) }
	elseif p == "opAssign" then
		local opAssignOp = nodes[2]
		return { s = "assign", lValue = makeLValue( nodes[1] ),  
				opToken = opAssignOp.nodes[1], opType = opAssignOp.p, 
				expr = makeExpr( nodes[3] ) }
	elseif p == "preInc" or p == "preDec" then
		local opToken = nodes[1]
		return { s = "assign", lValue = makeLValue( nodes[2] ), opToken = opToken,
				opType = opToken.str }
	elseif p == "postInc" or p == "postDec" then
		local opToken = nodes[2]
		return { s = "assign", lValue = makeLValue( nodes[1] ), opToken = opToken,
				opType = opToken.str }
	end
	error( "Unexpected stmt pattern " .. p )
end

-- Get and return a for or forArray structure given the line parse tree nodes.
-- Return nil if there is an error.
local function getForStmt( nodes )
	local iLine = nodes[1].iLine
	local forControl = nodes[3]
	nodes = forControl.nodes
	if forControl.p == "array" then
		-- for (typeNode nameID : arrayID) controlledStmts
		return { 
			s = "forArray", 
			var = makeVar( false, nil, nodes[1], nodes[2] ),
			expr = makeExpr( nodes[4] ), 
			stmts = getControlledStmts(),
			entireLine = true, 
		}
	else
		-- for (init; expr; next) controlledStmts
		local stmt = { 
			s = "for", 
			stmts = getControlledStmts(), 
			entireLine = true 
		}

		-- Add the initStmt if any
		local forInit = nodes[1]
		if forInit.p == "var" then
			local ns = forInit.nodes
			stmt.initStmt = makeVar( false, nil, ns[1], ns[2], makeExpr( ns[4] ) )
		elseif forInit.p == "stmt" then
			stmt.initStmt = getStmt( forInit.nodes[1] )
			stmt.initStmt.iLine = iLine
		end

		-- Add the expr if any
		local forExpr = nodes[3]
		if forExpr.p == "expr" then
			stmt.expr = makeExpr( forExpr.nodes[1] )
		end

		-- Add the nextStmt if any
		local forNext = nodes[5]
		if forNext.p == "stmt" then
			stmt.nextStmt = getStmt( forNext.nodes[1] )
			stmt.nextStmt.iLine = iLine
		end
		return stmt
	end
end

-- Get and make stmt structure(s) from the given line parse tree,
-- which is not a "begin" or "end" pattern, and has already been passed.
-- Add the stmts to the stmts array. Return true if successful.
-- If there is an error then set the error state and return false.
function getLineStmts( tree, stmts )	
	-- Fail on syntax errors
	if tree.isError then
		return false
	end
	assert( tree.t == "line" )
	local p = tree.p
	local nodes = tree.nodes

	-- Look for var decls
	if getVar( p, nodes, stmts ) then
		checkMultiLineIndent( tree )
		return true
	end

	-- Handle the line patterns
	local stmt
	if p == "stmt" then
		-- stmt ;
		stmt = getStmt( nodes[1] )
	elseif p == "if" then
		-- if (expr) controlledStmts [else controlledStmts]
		stmt = { s = "if", expr = makeExpr( nodes[3] ), 
				stmts = getControlledStmts(), 
				elseStmts = getElseStmts( tree ), entireLine = true }
	elseif p == "elseif" or p == "else" then
		-- Handling of an if above should also consume the else if any,
		-- so an else here is without a matching if.
		err.setErrNode( tree, "else without matching if (misplaced { } brackets?)")
		return false
	elseif p == "returnVal" then
		-- return expr ;
		-- TODO: Check for return being only at end of a block
		stmt = { s = "return", expr = makeExpr( nodes[2] ), firstToken = nodes[1] }
	elseif p == "return" then
		-- return ;
		stmt = { s = "return", firstToken = nodes[1] }
	elseif p == "do" then
		-- do controlledStmts while (expr);
		stmt = { s = "doWhile", stmts = getControlledStmts(), entireLine = true }
		if stmt.stmts == nil then
			return nil
		end
		local endTree = parseTrees[iTree]
		iTree = iTree + 1
		if endTree.p ~= "while" then
			err.setErrNodeAndRef( endTree, tree, 
					"Expected while statement to end do-while loop" )
			return nil
		end
		local whileEnd = endTree.nodes[4]
		if whileEnd.p ~= "doWhile" then
			err.setErrNodeAndRef( whileEnd, tree, 
					"while statement at end of do-while loop must end with a semicolon" )
			return nil
		end
		if javalex.indentLevelForLine( endTree.iLineStart ) ~= javalex.indentLevelForLine( tree.iLineStart ) then
			err.setErrNodeAndRef( endTree, tree, "This while statement should have the same indentation as its \"do\"" )
		end
		stmt.expr = makeExpr( endTree.nodes[3] )
		checkMultiLineIndent( endTree )
	elseif p == "while" then
		-- while (expr) controlledStmts
		local whileEnd = nodes[4]
		if whileEnd.p ~= "while" then
			err.setErrNode( whileEnd, "while loop header should not end with a semicolon" )
			return nil
		end
		stmt = { s = "while", expr = makeExpr( nodes[3] ), stmts = getControlledStmts(),
				entireLine = true }
	elseif p == "for" then
		-- for loop variants
		stmt = getForStmt( nodes )
	elseif p == "break" then
		-- break ;
		stmt = { s = "break", firstToken = nodes[1] }
	else
		-- Invalid line pattern
		if p == "func" then
			err.setErrNode( tree, "Function definitions cannot occur inside a statement block")
		else
			err.setErrNode( tree, "Unexpected statement" )
		end
		return false
	end

	-- Add the stmt if successful
	if stmt then
		stmt.iLine = tree.iLine
		stmts[#stmts + 1] = stmt
		checkMultiLineIndent( tree )
		return true
	end
	return false
end

-- Process a block of statements beginning with { and ending with }
-- and return an array of stmt.
-- If there is an error then set the error state and return nil.
function getBlockStmts()
	-- Block must start with a {
	local iLineStart = parseTrees[iTree].iLine
	local beginIndent = javalex.indentLevelForLine( iLineStart )
	if not checkBlockBegin() then
		return false
	end

	-- Check block is indented from beginning {
	local prevTree, blockIndent
	if iTree <= numParseTrees then
		prevTree = parseTrees[iTree]
		blockIndent = javalex.indentLevelForLine( prevTree.iLineStart )
		if prevTree.p ~= "end" and blockIndent <= javalex.indentLevelForLine( iLineStart ) then
			err.setErrLineNumAndRefLineNum( prevTree.iLineStart, iLineStart,
					"Lines within { } brackets should be indented" )
		end
	end

	-- Get all lines until we get a matching end for the block begin
	local stmts = {}
	while iTree <= numParseTrees do
		local tree = parseTrees[iTree]
		local p = tree.p
		local currIndent = javalex.indentLevelForLine( tree.iLineStart )
		iTree = iTree + 1    -- pass this line

		if p == "begin" then
			-- Ad-hoc blocks are not supported
			err.setErrLineNum( tree.iLine, "Unexpected {" )
			return nil
		elseif p == "end" then
			if currIndent ~= beginIndent then
				err.setErrLineNumAndRefLineNum( tree.iLineStart, iLineStart, 
						"A block's ending } should have the same indentation as its beginning {" )
			end
			return stmts   -- this ends our block
		else
			if currIndent ~= blockIndent then
				err.setErrLineNumAndRefLineNum( tree.iLineStart, prevTree.iLineStart, 
						"Unexpected change in indentation (Missing/misplaced { } brackets?)" )
			else
				prevTree = tree
			end
			getLineStmts( tree, stmts )
		end
	end

	-- Got to EOF before finding matching }
	err.setErrLineNumAndRefLineNum( numSourceLines + 1, iLineStart,
		"Missing } to end block starting at line %d", iLineStart )
	return nil
end

-- Make and return an expr structure from an expr or arrayInit parse node
function makeExpr( node )
	-- No expr or parse error makes nil (e.g. an optional expr field)
	if node == nil or node.isError then
		return nil
	end

	-- Expr nodes can be a single token (NUM, BOOL, NULL, or STR)
	if node.tt then
		return node
	end

	-- Handle the different primaryExpr types plus binary operators
	assert( node.t == "expr" )
	local p = node.p
	local nodes = node.nodes
	if p == "call" then
		return makeCall( nodes )
	elseif p == "lValue" then
		return makeLValue( nodes[1] )
	elseif p == "cast" then
		return makeCast( nodes )
	elseif p == "exprParens" then
		return { s = "parens", expr = makeExpr( nodes[2] ) }
	elseif p == "neg" or p == "not" then
		return { s = "unaryOp", opToken = nodes[1], opType = p, 
				expr = makeExpr( nodes[2] ) }
	elseif p == "Math" then
		return { s = "staticField", class = nodes[1], fieldID = nodes[3] }
	elseif p == "newArray" then
		return { s = "newArray", vt = javaTypes.vtFromVarType( nodes[2] ), 
				lengthExpr = makeExpr( nodes[4] ), firstToken = nodes[1],
				lastToken = nodes[5] }
	elseif p == "new" then
		return { s = "new", nameID = nodes[2], exprs = makeExprs( nodes[4] ),
				firstToken = nodes[1], lastToken = nodes[5] }
	else  -- binary operator
		local opToken = nodes[2]
		return { s = "binOp", opToken = opToken, opType = opToken.str,
				left = makeExpr( nodes[1] ), right = makeExpr( nodes[3] ) }
	end
end

-- Make and return a function member given the parsed fields,
-- including the contained statements, and move iTree past it.
-- If there is an error then set the error state and return nil.
local function getFunc( nodes )
	-- Determine the return type
	local vt
	local retType = nodes[2]
	if retType.p == "void" then
		vt = false
	else
		vt = javaTypes.vtFromType( retType.nodes[1], retType.p == "array" )
	end

	-- Build the paramVars array
	local paramList = nodes[5]
	local paramVars = {}
	for _, node in ipairs( paramList.nodes ) do
		local ns = node.nodes
		if node.p == "array" then
			paramVars[#paramVars + 1] = makeVar( false, nil, ns[1], ns[4], nil, true )
		else
			paramVars[#paramVars + 1] = makeVar( false, nil, ns[1], ns[2] )
		end
	end

	-- Get the stmts array
	local stmts = getBlockStmts()
	if stmts == nil then
		return nil
	end

	-- Make the func
	local nameID = nodes[3]
	local func = { s = "func", iLine = nameID.iLine, nameID = nameID, vt = vt,
					paramVars = paramVars, stmts = stmts, entireLine = true }

	-- Add the access flags and return it
	local accessP = nodes[1].p
	if accessP == "publicStatic" then
		func.isPublic = true
		func.isStatic = true
	elseif accessP == "public" then
		func.isPublic = true
	end
	return func
end

-- Skip a block starting with { until the matching } without checking it
local function skipBlock()
	-- Block must start with a {
	local iLineStart = parseTrees[iTree].iLine
	if not checkBlockBegin() then
		return false
	end

	-- Get all lines until we get a matching end for the block begin
	local blockLevel = 1
	while iTree <= numParseTrees do
		local tree = parseTrees[iTree]
		local p = tree.p
		iTree = iTree + 1    -- pass this line

		if p == "begin" then
			blockLevel = blockLevel + 1
		elseif p == "end" then
			blockLevel = blockLevel - 1
			if blockLevel == 0 then
				return
			end
		end
	end

	-- Got to EOF before finding matching }
	err.setErrLineNum( numSourceLines + 1, 
		"Missing } to end block starting at line %d", iLineStart )
	return nil
end

-- Check and build the members, ending with and including the } at 
-- the end of the program class.
-- If there is an error then set the error state and return false.
-- Return true if succesful.
local function getMembers()
	local vars = programTree.vars
	local funcs = programTree.funcs
	local gotFunc = false     -- set to true when the first func was seen
	local iTreeStart = iTree
	local firstMemberLineNum, firstMemberIndentLevel

	-- Look for instance variables and functions
	while iTree <= numParseTrees do
		local tree = parseTrees[iTree]
		local p = tree.p
		local nodes = tree.nodes
<<<<<<< HEAD
		iTree = iTree + 1

		if tree.isError then
			-- Skip lines with syntax errors, but process stmt blocks for bad func headers
			if p == "func" then
				getBlockStmts()
			end
		elseif getVar( p, nodes, vars, true ) then
=======
		local ok = not tree.isError
		if ok and iTree == iTreeStart then
			-- Save indentation level and line number of first member
			firstMemberLineNum = tree.iLineStart
			firstMemberIndentLevel = javalex.indentLevelForLine( firstMemberLineNum )
		end
		iTree = iTree + 1

		if ok and getVar( p, nodes, vars, true ) then
>>>>>>> 792f5dae
			-- Added instance variable(s)
			-- Code12 does not allow instance variables to follow member functions,
			-- because it greatly complicates keeping Java and Lua line numbers in sync.
			if gotFunc then
				err.setErrNode( tree, "Class-level variables must be defined at the beginning of the class" )
<<<<<<< HEAD
			elseif javalex.indentLevelForLine( tree.iLineStart ) ~= firstMemberIndentLevel then
				err.setErrLineNumAndRefLineNum( tree.iLineStart, firstMemberLineNum,
						"Class-level variable and function definitions should all have the same indentation" )
			end
			checkMultiLineIndent( tree )
=======
			end 
>>>>>>> 792f5dae
		elseif p == "func" then
			if nodes[3].str == "main" then
				skipBlock()    -- skip body of main without checking it
			else
				if javalex.indentLevelForLine( tree.iLineStart ) ~= firstMemberIndentLevel then
					err.setErrLineNumAndRefLineNum( tree.iLineStart, firstMemberLineNum,
							"Class-level variable and function definitions should all have the same indentation" )
				end
				funcs[#funcs + 1] = getFunc( nodes )
<<<<<<< HEAD
				checkMultiLineIndent( tree )
=======
			else
				getBlockStmts()  -- skip body of invalid function defintion
>>>>>>> 792f5dae
			end
			gotFunc = true
		elseif p == "end" then
			-- The end of the class
			if javalex.indentLevelForLine( tree.iLine ) ~= 0 then
				err.setErrLineNum( tree.iLine, "The ending } of the program class should not be indented" )
			end
			return true
		elseif p == "begin" then
			-- Ad-hoc blocks are unexpected, but try to process the block anyway
			err.setErrNode( tree, "Unexpected or extra {" )
			iTree = iTree - 1   -- back to the { line
			getBlockStmts()
		else
			-- Unexpected line in the class block
			err.overrideErrLineParseTree( tree, 
					"Statement must be inside a function body -- mismatched { } brackets?" )
		end
		if ok then
			-- Check indentation of member
			if firstMemberIndentLevel == 0 then
				err.setErrLineNum( firstMemberLineNum,
						"Class-level variable and function definitions should be indented" )
			elseif javalex.indentLevelForLine( tree.iLineStart ) ~= firstMemberIndentLevel then
				err.setErrLineNumAndRefLineNum( tree.iLineStart, firstMemberLineNum,
						"Class-level variable and function definitions should all have the same indentation" )
			end
			checkMultiLineIndent( tree )
		end
	end

	-- Reached EOF before finding the end of the class
	err.setErrLineNum( numSourceLines + 1, "Missing } to end the program class" )
	return false
end

-- Print a structure tree node recursively for debugging, labelled with name if included
local function printStructureTree( node, indentLevel, file, label )
	-- Make a label for this node
	assert( type(node) == "table" and (node.s or node.tt) )
	local str
	if node.iLine then
		str = string.format( "%3d.%s", node.iLine, string.rep( "    ", indentLevel ) )
	else
		str = string.rep( "    ", indentLevel + 1 )  -- empty line number takes one indent
	end
	if label then
		str = str .. label .. ": "
	end
	if node.tt then
		-- Leaf token
		str = str .. "(" .. node.str .. ")"
		app.printDebugStr( str, file )
		return
	elseif node.s == "binOp" then
		str = str .. "(" .. node.opType .. ")"
	else
		str = str .. node.s
		if node.opType then
			str = str .. " (" .. node.opType .. ")"
		end
	end
	if node.nameID and node.nameID.str then
		str = str .. " " .. node.nameID.str
	end

	-- Add misc fields if any 
	local miscFieldsStr = ""
	local first = true
	for field, value in pairs( node ) do
		local fieldStr = nil
		if field == "vt" then
			fieldStr = field .. " = " .. javaTypes.typeNameFromVt( value )
		elseif field ~= "s" and field ~= "iLine" and field ~= "nameID" 
				and field ~= "opToken" and field ~= "opType" 
				and field ~= "firstToken" and field ~= "lastToken" 
				and field ~= "entireLine" then
			if type(value) == "table" then
				if value.tt then  
					-- A token
					fieldStr = field .. " = " .. value.str  
				elseif value.s == nil then
					-- An array
					fieldStr = "#" .. field .. " = " .. #value
				end
			elseif type(value) == "string" then
				fieldStr = field .. " = " .. "\"" .. value .. "\""
			else  -- number or boolean
				fieldStr = field .. " = " .. tostring( value )
			end
		end

		if fieldStr then
			if first then
				miscFieldsStr = miscFieldsStr .. fieldStr
				first = false
			else
				miscFieldsStr = miscFieldsStr .. ", " .. fieldStr
			end
		end
	end
	if miscFieldsStr ~= "" then
		str = str .. " { " .. miscFieldsStr .. " }"
	end

	-- Output description
	app.printDebugStr( str, file )

	-- Recursively print children at next indent level, if any
	for field, value in pairs( node ) do
		if type(value) == "table" then
			if value.s then
				-- Child structure node
				printStructureTree( value, indentLevel + 1, file, field )
			elseif #value > 0 then
				-- Array node
				str = string.rep( "    ", indentLevel + 2 ) .. field .. ":"
				app.printDebugStr( str, file )
				for i = 1, #value do
					printStructureTree( value[i], indentLevel + 2, file )
				end
			end
		end
	end
end


--- Module Functions ---------------------------------------------------------

-- Parse a program made of up sourceLines at the given syntaxLevel 
-- and return the program structure tree (see above).
-- If there is an error then set the error state and return nil.
function parseProgram.getProgramTree( sourceLines, syntaxLevel )
	-- Init the parse state
	parseJava.initProgram()
	parseTrees = {}
	numSourceLines = #sourceLines

	-- Parse the required program header
	local lineNum
	programTree, lineNum = parseHeader( sourceLines )
	if programTree == nil then
		return nil
	end

	-- Parse the remaining lines and build the parseTrees array
	local startTokens = nil
	local iLineStart = nil
	while lineNum <= numSourceLines do
		local tree, tokens = parseJava.parseLine( sourceLines[lineNum], 
									lineNum, startTokens, syntaxLevel )
		if tree == false then
			-- Line is incomplete, carry tokens forward to next line
			assert( type(tokens) == "table" )
			startTokens = tokens
			if iLineStart == nil then
				iLineStart = lineNum  -- remember what line this multi-line parse stated on
			end
		else
			startTokens = nil
			if tree then
				tree.iLineStart = iLineStart or lineNum
				if tree.p ~= "blank" then
					parseTrees[#parseTrees + 1] = tree
				end
			end
			iLineStart = nil
		end
		lineNum = lineNum + 1
	end

	-- Check for unclosed block comment
	local iLineComment = javalex.iLineStartOfUnclosedBlockComment()
	if iLineComment then
		err.setErrLineNum( iLineComment, "Comment started with /* was not closed with */" )
		return nil
	end

	-- Add sentinel parse tree at the end
	numParseTrees = #parseTrees
	parseTrees[#parseTrees + 1] = 
			{ t = "line", p = "EOF", nodes = {}, 
				iLine = numSourceLines + 1, iLineStart = numSourceLines + 1 }

	-- Get the member vars and funcs
	iTree = 1
	if getMembers() then
		-- We should be at the EOF now
		if parseTrees[iTree].p ~= "EOF" then
			err.overrideErrLineParseTree( parseTrees[iTree],
					"Unexpected line after end of class -- mismatched { } brackets?" )
			return nil
		end
	end

	-- Return result
	if err.shouldStop() then
		return nil
	end
	return programTree
end

-- Print a program structure tree to the given output file or to the console
-- if file is not included.
function parseProgram.printProgramTree( tree, file )
	printStructureTree( tree, 0, file )
end


------------------------------------------------------------------------------

return parseProgram<|MERGE_RESOLUTION|>--- conflicted
+++ resolved
@@ -182,7 +182,7 @@
 							"There should be only one class declaration" )
 				else
 					iLineClass = lineNum
-					if #tokens >= 5 and tokens[2].tt == "ID" 
+					if #tokens >= 5 and (tokens[2].tt == "ID" or tokens[2].tt == "TYPE")
 							and tokens[3].tt == "extends" 
 							and tokens[4].str == "Code12Program" then
 						-- Get the class name
@@ -190,9 +190,10 @@
 						-- Check that nameID is valid (not a defined class) and for initial upper case letter in name
 						local className = nameID.str
 						local chFirst = string.byte( className, 1 )
-						if javaTypes.isKnownClassName( className ) then
+
+						if javalex.knownName( className ) then
 							err.setErrNode( nameID,
-									"The class name %s is already defined. Choose another name.", className )
+									"The name %s is already defined. Choose another name for your class.", className )
 						elseif chFirst < 65 or chFirst > 90 then
 							err.setErrNode( nameID, 
 									"By convention, class names should start with an upper-case letter" )
@@ -874,7 +875,6 @@
 	local vars = programTree.vars
 	local funcs = programTree.funcs
 	local gotFunc = false     -- set to true when the first func was seen
-	local iTreeStart = iTree
 	local firstMemberLineNum, firstMemberIndentLevel
 
 	-- Look for instance variables and functions
@@ -882,7 +882,6 @@
 		local tree = parseTrees[iTree]
 		local p = tree.p
 		local nodes = tree.nodes
-<<<<<<< HEAD
 		iTree = iTree + 1
 
 		if tree.isError then
@@ -891,46 +890,17 @@
 				getBlockStmts()
 			end
 		elseif getVar( p, nodes, vars, true ) then
-=======
-		local ok = not tree.isError
-		if ok and iTree == iTreeStart then
-			-- Save indentation level and line number of first member
-			firstMemberLineNum = tree.iLineStart
-			firstMemberIndentLevel = javalex.indentLevelForLine( firstMemberLineNum )
-		end
-		iTree = iTree + 1
-
-		if ok and getVar( p, nodes, vars, true ) then
->>>>>>> 792f5dae
 			-- Added instance variable(s)
 			-- Code12 does not allow instance variables to follow member functions,
 			-- because it greatly complicates keeping Java and Lua line numbers in sync.
 			if gotFunc then
 				err.setErrNode( tree, "Class-level variables must be defined at the beginning of the class" )
-<<<<<<< HEAD
-			elseif javalex.indentLevelForLine( tree.iLineStart ) ~= firstMemberIndentLevel then
-				err.setErrLineNumAndRefLineNum( tree.iLineStart, firstMemberLineNum,
-						"Class-level variable and function definitions should all have the same indentation" )
-			end
-			checkMultiLineIndent( tree )
-=======
-			end 
->>>>>>> 792f5dae
+			end
 		elseif p == "func" then
 			if nodes[3].str == "main" then
 				skipBlock()    -- skip body of main without checking it
 			else
-				if javalex.indentLevelForLine( tree.iLineStart ) ~= firstMemberIndentLevel then
-					err.setErrLineNumAndRefLineNum( tree.iLineStart, firstMemberLineNum,
-							"Class-level variable and function definitions should all have the same indentation" )
-				end
 				funcs[#funcs + 1] = getFunc( nodes )
-<<<<<<< HEAD
-				checkMultiLineIndent( tree )
-=======
-			else
-				getBlockStmts()  -- skip body of invalid function defintion
->>>>>>> 792f5dae
 			end
 			gotFunc = true
 		elseif p == "end" then
@@ -949,17 +919,21 @@
 			err.overrideErrLineParseTree( tree, 
 					"Statement must be inside a function body -- mismatched { } brackets?" )
 		end
-		if ok then
-			-- Check indentation of member
+
+		-- Check indentation of members
+		if firstMemberLineNum == nil then
+			-- Save indentation level and line number of first member
+			firstMemberLineNum = tree.iLineStart
+			firstMemberIndentLevel = javalex.indentLevelForLine( firstMemberLineNum )
 			if firstMemberIndentLevel == 0 then
 				err.setErrLineNum( firstMemberLineNum,
 						"Class-level variable and function definitions should be indented" )
-			elseif javalex.indentLevelForLine( tree.iLineStart ) ~= firstMemberIndentLevel then
-				err.setErrLineNumAndRefLineNum( tree.iLineStart, firstMemberLineNum,
-						"Class-level variable and function definitions should all have the same indentation" )
-			end
-			checkMultiLineIndent( tree )
-		end
+			end
+		elseif javalex.indentLevelForLine( tree.iLineStart ) ~= firstMemberIndentLevel then
+			err.setErrLineNumAndRefLineNum( tree.iLineStart, firstMemberLineNum,
+					"Class-level variable and function definitions should all have the same indentation" )
+		end
+		checkMultiLineIndent( tree )
 	end
 
 	-- Reached EOF before finding the end of the class
