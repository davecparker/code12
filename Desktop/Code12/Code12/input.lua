-----------------------------------------------------------------------------------------
--
-- input.lua
--
-- Implementation of the touch and key input handling for the Code 12 Lua runtime.
--
-- (c)Copyright 2018 by David C. Parker
----------------------------------------------------------------------------------------

local g = require("Code12.globals")
require("Code12.runtime")


---------------- Touch Tracking ----------------------------------------------

-- Set the last click state, then call the client event function (if any) 
-- for the given touch event. The gameObj is the corresponding GameObj 
-- or nil if the event was sent to the background object. 
-- Return true if the event was handled.
local function clickEvent(event, gameObj)
	-- Ignore events if the game is not supposed to be getting them now
	if g.modalDialog or g.blocked or g.stopped then
		return false
	end

	-- Get logical click location 
	local xP, yP = g.mainGroup:contentToLocal( event.x, event.y )
	local x = xP / g.scale
	local y = yP / g.scale

	local phase = event.phase
	if phase == "began" then
		-- Ignore click if not in the game area
		if x < 0 or x > g.WIDTH or y < 0 or y > g.height then
			return false
		end

		-- If gameObj is nil, check if a line was clicked
		if gameObj == nil then
			local objs = g.screen.objs
			for i = 1, objs.numChildren do
				local gObj = objs[i].code12GameObj
				if gObj.clickable and gObj._code12.typeName == "line" then
					if gObj:lineContainsPoint( x, y ) then
						gameObj = gObj
						break
					end
				end
			end
		end

		-- Set last click state
		g.clicked = true
		g.gameObjClicked = gameObj
		g.clickX = x
		g.clickY = y

<<<<<<< HEAD
		-- Automatically take the touch focus.
		g.setFocusObj(event.target)
=======
		-- Automatically take the touch focus on an object.
		if gameObj then
			display.getCurrentStage():setFocus(gameObj._code12.obj)
		end
>>>>>>> 70a0eb89

		-- Call client event
		g.eventFunctionYielded(_fn.onMousePress, gameObj, x, y)
	elseif event.target ~= g.getFocusObj() then
		return false    -- click did not begin on this object
	elseif phase == "moved" then
		-- Ignore this drag point if not in the game area
		if x < 0 or x > g.WIDTH or y < 0 or y > g.height then
			return false
		end

		-- Set last drag location
		g.clickX = x
		g.clickY = y

		-- Call client event
		g.eventFunctionYielded(_fn.onMouseDrag, gameObj, x, y)
	else  -- (ended or cancelled)
		-- Release touch focus if any
		g.setFocusObj(nil)

		-- Call client event, forcing the final point inside the game area
		x = g.pinValue(x, 0, g.WIDTH)
		y = g.pinValue(y, 0, g.height)
		g.eventFunctionYielded(_fn.onMouseRelease, gameObj, x, y)
	end
	return true
end

-- Handle a Corona touch event on the background object
function g.onTouchBackObj(event)
	local backObj = event.target.code12GameObj
	if backObj then
		return clickEvent(event, nil)
	end
	return false
end

-- Handle a Corona touch event on a GameObj
function g.onTouchGameObj(event)
	local gameObj = event.target.code12GameObj
	if gameObj and gameObj.clickable then
		return clickEvent(event, gameObj)
	end
	return false
end


---------------- Key Tracking ------------------------------------------------

-- Set of keys currently down, indexed by key name (true if down, nil if not)
local keysDown = {}

-- Some key ASCII values
local ASCII_a = string.byte("a")
local ASCII_z = string.byte("z")

-- Table of shifted non-alpha key characters (US standard keyboard layout)
local shiftedKeys = {
	["`"] = "~", ["1"] = "!", ["2"] = "@", ["3"] = "#", ["4"] = "$", ["5"] = "%", 
	["6"] = "^", ["7"] = "&", ["8"] = "*", ["9"] = "(", ["0"] = ")", ["-"] = "_", ["="] = "+", 
	["["] = "{", ["]"] = "}", ["\\"] = "|", 
	[";"] = ":", ["'"] = "\"", 
	[","] = "<", ["."] = ">", ["/"] = "?", 
}


-- Return char typed given a key down event or nil if none.
-- TODO: Corona doesn't provide this info, so we supply a simple mapping for
-- common keys here. Unfortunately it will only apply to standard US keyboards.
local function charTypedFromKeyEvent(event)
	-- Shift is the only modifier that can generate a typed char
	if event.isAltDown or event.isCommandDown or event.isCtrlDown then
		return nil
	end

	-- Handle special key names we know about
	local keyName = event.keyName
	if keyName == "space" then
		return " "
	elseif keyName == "enter" then
		return "\n"
	elseif keyName == "tab" then
		return "\t"
	elseif keyName == "deleteBack" then
		return "\b"
	end

	-- Ignore other special keys with keyName longer than one char
	if string.len(keyName) ~= 1 then
		return nil
	end

	-- Handle a-z and A-Z
	local ascii = string.byte(keyName)
	if ascii >= ASCII_a and ascii <= ASCII_z then
		if event.isShiftDown then
			return string.upper(keyName)
		end
		return keyName
	end

	-- Handle shifted keys we know about
	if event.isShiftDown then
		return shiftedKeys[keyName]   -- nil if shifted key not known
	end

	-- Simple single-char unshifted key
	return keyName 
end

-- Handle a Corona key event.
-- Track which keys are down and typed, and call client event handler(s).
function g.onKey(event)
	if g.modalDialog or g.blocked or g.stopped then
		return false
	end
	local returnValue = false

	-- Get the key name and change it as necessary to match the Code12 spec
	local keyName = event.keyName
	if keyName == "deleteBack" then
		keyName = "backspace"
	end

	-- Process the key
	if event.phase == "down" then
		-- keyPress
		keysDown[keyName] = true
		g.eventFunctionYielded(_fn.onKeyPress, keyName)  -- TODO: if yielded
		returnValue = true    -- Always? Means client has to handle all keys

		-- Check for charTyped
		local ch = charTypedFromKeyEvent(event)
		if ch then
			g.charTyped = ch    -- remember for ct.charTyped()
			g.eventFunctionYielded(_fn.onCharTyped, ch)
		end
	elseif event.phase == "up" then
		-- keyRelease
		keysDown[keyName] = nil
		g.eventFunctionYielded(_fn.onKeyRelease, keyName)
	end
	return returnValue
end


---------------- Mouse and Keyboard API --------------------------------------

-- API
function ct.clicked(...)
	-- Check params
	if g.checkAPIParams("ct.clicked") then
		g.checkNoParams(...)
	end

	-- Return polled clicked state
	return g.clicked
end

-- API
function ct.clickX(...)
	-- Check params
	if g.checkAPIParams("ct.clickX") then
		g.checkNoParams(...)
	end

	-- Return last click x
	return g.clickX
end

-- API
function ct.clickY(...)
	-- Check params
	if g.checkAPIParams("ct.clickY") then
		g.checkNoParams(...)
	end

	-- Return last click y
	return g.clickY
end

-- API
function ct.keyPressed(keyName, ...)
	-- Check parameters
	if keyName == nil then
		return false
	end
	if g.checkAPIParams("ct.keyPressed") then
		g.check1Param("string", keyName, ...)
	end

	-- Return true if this key is currently pressed, false if not
	return keysDown[keyName] ~= nil
end

-- API
function ct.charTyped(ch, ...)
	-- Check parameters
	if ch == nil  then
		return false
	end
	if g.checkAPIParams("ct.charTyped") then
		g.check1Param("string", ch, ...)
	end

	-- Return true if this char was typed during this frame
	return g.charTyped == ch
end
<|MERGE_RESOLUTION|>--- conflicted
+++ resolved
@@ -36,6 +36,7 @@
 		end
 
 		-- If gameObj is nil, check if a line was clicked
+		local focusObj = event.target
 		if gameObj == nil then
 			local objs = g.screen.objs
 			for i = 1, objs.numChildren do
@@ -43,6 +44,7 @@
 				if gObj.clickable and gObj._code12.typeName == "line" then
 					if gObj:lineContainsPoint( x, y ) then
 						gameObj = gObj
+						focusObj = objs[i]
 						break
 					end
 				end
@@ -55,15 +57,8 @@
 		g.clickX = x
 		g.clickY = y
 
-<<<<<<< HEAD
 		-- Automatically take the touch focus.
-		g.setFocusObj(event.target)
-=======
-		-- Automatically take the touch focus on an object.
-		if gameObj then
-			display.getCurrentStage():setFocus(gameObj._code12.obj)
-		end
->>>>>>> 70a0eb89
+		g.setFocusObj(focusObj)
 
 		-- Call client event
 		g.eventFunctionYielded(_fn.onMousePress, gameObj, x, y)
