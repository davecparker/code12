-----------------------------------------------------------------------------------------
--
-- app.lua
--
-- Application global data and functions for the Code 12 Desktop app
--
-- (c)Copyright 2018 by David C. Parker
-----------------------------------------------------------------------------------------


-- Global data
local app =  {
	-- Gray shades for the UI
	toolbarShade = 0.8,
	extraShade = 0.9,
	borderShade = 0.5,
	enabledShade = 0.3,
	disabledShade = 0.7,

	-- Fonts
	consoleFont = "NotoMono-Regular.ttf",
	consoleFontSize = 14,
	fontSizeUI = 12,

	-- UI metrics
	margin = 10,                 -- generic margin to leave between many UI items
	dyToolbar = 40,              -- toolbar height
	dyStatusBar = 30,            -- status bar height

	-- Measured metrics
	consoleFontHeight = 0,       -- pixel height of console text line
	consoleFontCharWidth = 0,    -- pixel width of console text (fixed width font) 
	width = 0,                   -- app window width
	height = 0,                  -- app window height
	outputWidth = 0,             -- width for the output area
	outputHeight = 0,            -- height for the output area

	-- Misc constants
	numSyntaxLevels = 12,        -- number of different parsing levels

	-- The user source file
	sourceFile = {
		path = nil,              -- full pathname to the file
		timeLoaded = 0,          -- time this file was loaded or 0 if not loaded
		timeModLast = 0,         -- last modification time or 0 if unknown
		updated = false,         -- set to true when file update is detected
		strLines = {},           -- array of source code lines when read
	},

	-- User settings
	syntaxLevel = nil,           -- current syntax level
	tabWidth = 4,                -- current tab width
<<<<<<< HEAD
	editorPath = nil,			 -- current text editor
=======
	oneErrOnly = false,          -- true to display only the first error
>>>>>>> 8729b581

	-- Runtime state
	startTime = 0,               -- system time when app started
}


--- Global App Functions ----------------------------------------------------------------

-- Get device metrics and store them in the global table
function app.getWindowSize()
	app.width = display.actualContentWidth
	app.height = display.actualContentHeight
end

-- Print str to file if file is not nil, else to the console
function app.printDebugStr( str, file )
	if file then
		file:write( str )
		file:write( "\n" )
	else 
		print( str )
	end
end

-- Return a detabbed version of string strLine
function app.detabLine( strLine )
	local chars = { string.byte( strLine, 1, string.len(strLine) ) }
	local numChars = #chars
	local charsDetabbed = {}
	local tabWidth = app.tabWidth
	local col = 1
	for i = 1, numChars do
		local ch = chars[i]
		if ch == 9 then -- Tab
			-- Insert spaces to replace the tab
			local numSpaces = tabWidth - (col - 1) % tabWidth
			for _ = 1, numSpaces do
				charsDetabbed[col] = 32 -- Space
				col = col + 1
			end	
		else
			-- Copy the non-tab character
			charsDetabbed[col] = ch
			col = col + 1
		end
	end
	return string.char( unpack( charsDetabbed ) )
end

-- Return corresponding column indices iColStart and iColEndFor the given string
-- strLine and character indices iCharStart and iCharEnd (if iCharEnd is not
-- given, iColEnd will correspond to the end of strLine)
function app.iCharToICol( strLine, iCharStart, iCharEnd )
	local chars = { string.byte( strLine, 1, string.len(strLine) ) }
	local numChars = #chars
	local iColStart = iCharStart
	local iColEnd
	if iCharEnd then
		iColEnd = iCharEnd
	else
		iColEnd = numChars
	end
	local tabWidth = app.tabWidth
	local col = 1
	for i = 1, numChars do
		local ch = chars[i]
		if ch == 9 then -- Tab
			local numSpaces = tabWidth - (col - 1) % tabWidth
			-- if needed, increment iColStart and iColEnd
			if col < iColStart then
				iColStart = iColStart + numSpaces - 1
				iColEnd = iColEnd + numSpaces - 1
			elseif col <= iColEnd then
				iColEnd = iColEnd + numSpaces - 1
			end
			col = col + numSpaces
		else
			col = col + 1
		end
	end
	return iColStart, iColEnd
end

-- Return the lower-case version of the given ASCII code
local function lowerASCII( code )
	if code >= 65 and code <= 90 then  -- A to Z
		return code + 32
	end
	return code
end

-- Return a number from 0 to 1 representing a partial match of 
-- str1 to str2 (1.0 if they match exactly).
function app.partialMatchString( str1, str2 )
	-- Simple method for now: Count number of chars matching from front
	-- and again from back and return weighted average.
	local len1 = string.len( str1 )
	local len2 = string.len( str2 )
	local shorterLen, longerLen
	if len1 > len2 then
		shorterLen, longerLen = len2, len1
	else
		shorterLen, longerLen = len1, len2
	end
	local front = 0
	local matchVal = 1
	for i = 1, shorterLen do
		if lowerASCII( string.byte( str1, i ) )
				 == lowerASCII( string.byte( str2, i ) ) then
			front = front + matchVal
			matchVal = 1
		else
			matchVal = 0.5  -- half match when streak was broken
		end
	end
	local back = 0
	matchVal = 1
	for i = 1, shorterLen do
		if lowerASCII( string.byte( str1, len1 + 1 - i ) )
				== lowerASCII( string.byte( str2, len2 + 1 - i ) ) then
			back = back + matchVal
			matchVal = 1
		else
			matchVal = 0.5  -- half match when streak was broken
		end
	end
	return (front + back) / (2 * longerLen)
end


------------------------------------------------------------------------------
return app<|MERGE_RESOLUTION|>--- conflicted
+++ resolved
@@ -50,11 +50,8 @@
 	-- User settings
 	syntaxLevel = nil,           -- current syntax level
 	tabWidth = 4,                -- current tab width
-<<<<<<< HEAD
+	oneErrOnly = false,          -- true to display only the first error
 	editorPath = nil,			 -- current text editor
-=======
-	oneErrOnly = false,          -- true to display only the first error
->>>>>>> 8729b581
 
 	-- Runtime state
 	startTime = 0,               -- system time when app started
