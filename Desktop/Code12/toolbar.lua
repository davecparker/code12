-----------------------------------------------------------------------------------------
--
-- toolbar.lua
--
-- The toolbar for the Code 12 Desktop app
--
-- (c)Copyright 2018 by David C. Parker
-----------------------------------------------------------------------------------------

-- Corona modules
local composer = require( "composer" )

-- Code12 app modules
local g = require( "Code12.globals" )
local app = require( "app" )
local buttons = require( "buttons" )
local runtime = require( "Code12.runtime" )
local runView = require( "runView" )


-- The toolbar module
local toolbar = {}


-- File local state
local toolbarGroup        -- display group for toolbar
local bgRect              -- background rect
local chooseProgramBtn    -- Choose Program button
local optionsBtn          -- Options button
local restartBtn          -- Restart button
local stopBtn             -- Stop button
local pauseBtn            -- Pause button
local resumeBtn           -- Resume button
local nextFrameBtn        -- Next Frame button
local helpBtn             -- Help button
local gridBtn             -- Toggle grid button
local toolbarBtns         -- Array of buttons on the toolbar


--- Internal Functions ------------------------------------------------

-- Event handler for the Choose Program button
local function onChooseProgram()
	composer.gotoScene( "getFile" )
end

-- Event handler for the Options button
local function onOptions()
	composer.gotoScene( "optionsView" )
end

-- Show the toolbar buttons in given array btns and hide any other buttons.
-- The btns should be ordered as right-aligned buttons right to left,
-- then left-aligned buttons left to right.
local function showButtons( btns )
	-- Show requested buttons only, place right-aligned buttons, 
	-- and hide left-aligned buttons as necessary if not enough room.
	for _, btn in ipairs(toolbarBtns) do
		btn.isVisible = false
	end
	local xMax = app.width - app.margin / 2
	for _, btn in ipairs(btns) do
		btn.isVisible = true
		if btn.placement == "right" then
			btn.x = xMax - btn.btn.width
			xMax = btn.x - app.margin / 2
		elseif btn.x + btn.btn.width > xMax then
			btn.isVisible = false
		end
	end
end

-- Execute the Stop button
local function doStop()
	runtime.message( "Program Stopped" )
	runtime.stop()
end


--- Module Functions ------------------------------------------------

-- Make the toolbar UI
function toolbar.create()
	local pauseBtnWidth = 80
	toolbarGroup = g.makeGroup()
	toolbarBtns = {}

	-- Background
	bgRect = g.uiItem( display.newRect( toolbarGroup, 0, 0, app.width, app.dyToolbar ),
							app.toolbarShade, app.borderShade )

	-- Help button
	helpBtn = buttons.newToolbarButton( toolbarGroup, "Help", "help-icon.png", 
			app.showHelp, "right" )
	toolbarBtns[#toolbarBtns + 1] = helpBtn

	-- Options button
	optionsBtn = buttons.newToolbarButton( toolbarGroup, "Options", "options-icon.png", 
			onOptions, "right", helpBtn )
	toolbarBtns[#toolbarBtns + 1] = optionsBtn

	-- Choose Program Button
	chooseProgramBtn = buttons.newToolbarButton( toolbarGroup, "Choose Program", "choose-program-icon.png", 
			onChooseProgram, "right", optionsBtn )
	toolbarBtns[#toolbarBtns + 1] = chooseProgramBtn 

	-- Pause button
	pauseBtn = buttons.newToolbarButton( toolbarGroup, "Pause", "pause-icon.png", 
			runtime.pause, "left", nil, pauseBtnWidth )
	toolbarBtns[#toolbarBtns + 1] = pauseBtn

	-- Resume button
	resumeBtn = buttons.newToolbarButton( toolbarGroup, "Resume", "resume-icon.png", 
			runtime.resume, "left", nil, pauseBtnWidth )
	toolbarBtns[#toolbarBtns + 1] = resumeBtn
	
	-- Restart button
	restartBtn = buttons.newToolbarButton( toolbarGroup, "Restart", "resume-icon.png", 
			app.processUserFile, "left", nil, pauseBtnWidth )
	toolbarBtns[#toolbarBtns + 1] = restartBtn

	-- Stop button
	stopBtn = buttons.newToolbarButton( toolbarGroup, "Stop", "stop-icon.png", 
			runtime.stop, "left", pauseBtn )
	toolbarBtns[#toolbarBtns + 1] = stopBtn

	-- Next Frame button
	nextFrameBtn = buttons.newToolbarButton( toolbarGroup, "Next Frame", "next-frame-icon.png", 
			runtime.stepOneFrame, "left", stopBtn )
	toolbarBtns[#toolbarBtns + 1] = nextFrameBtn

	-- Toggle Grid button
	gridBtn = buttons.newToolbarButton( toolbarGroup, "Grid", "grid-icon.png", 
			runView.toggleGrid, "left", nextFrameBtn )
	toolbarBtns[#toolbarBtns + 1] = gridBtn

	-- Set the initial visibility of the toolbar buttons
	toolbar.update()
end

-- Resize the toolbar
function toolbar.resize()
	bgRect.width = app.width
	toolbar.update()
end

-- Show/hide the toolbar
function toolbar.show( show )
	toolbarGroup.isVisible = show
end

-- Update the buttons visible on the toolbar based on the run state
function toolbar.update()
	local runState = g.runState
	if runState == "running" then
		showButtons{ helpBtn, stopBtn, pauseBtn, gridBtn }
	elseif runState == "waiting" then
		showButtons{ helpBtn, stopBtn, gridBtn }
	elseif runState == "paused" then
<<<<<<< HEAD
		showButtons{ helpBtn, resumeBtn, stopBtn, nextFrameBtn, gridBtn }
=======
		if runtime.canStepOneFrame() then
			showButtons{ resumeBtn, stopBtn, nextFrameBtn, gridBtn }
		else
			showButtons{ resumeBtn, stopBtn, gridBtn }
		end
>>>>>>> 7a9dd877
	elseif runState == "stopped" then
		showButtons{ helpBtn, optionsBtn, chooseProgramBtn, restartBtn, gridBtn }
	elseif runState == "error" then
		showButtons{ helpBtn, optionsBtn, chooseProgramBtn, }
	else
		showButtons{ helpBtn, optionsBtn }
	end
end


------------------------------------------------------------------------------

return toolbar


<|MERGE_RESOLUTION|>--- conflicted
+++ resolved
@@ -157,15 +157,11 @@
 	elseif runState == "waiting" then
 		showButtons{ helpBtn, stopBtn, gridBtn }
 	elseif runState == "paused" then
-<<<<<<< HEAD
-		showButtons{ helpBtn, resumeBtn, stopBtn, nextFrameBtn, gridBtn }
-=======
 		if runtime.canStepOneFrame() then
-			showButtons{ resumeBtn, stopBtn, nextFrameBtn, gridBtn }
+			showButtons{ helpBtn, resumeBtn, stopBtn, nextFrameBtn, gridBtn }
 		else
-			showButtons{ resumeBtn, stopBtn, gridBtn }
+			showButtons{ helpBtn, resumeBtn, stopBtn, gridBtn }
 		end
->>>>>>> 7a9dd877
 	elseif runState == "stopped" then
 		showButtons{ helpBtn, optionsBtn, chooseProgramBtn, restartBtn, gridBtn }
 	elseif runState == "error" then
