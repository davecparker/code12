--- conflicted
+++ resolved
@@ -108,11 +108,7 @@
 	toolbarBtns[#toolbarBtns + 1] = resumeBtn
 	
 	-- Stop button
-<<<<<<< HEAD
-	stopBtn = buttons.newToolbarButton( toolbarGroup, "Stop", doStop, "left", pauseBtn )
-=======
 	stopBtn = buttons.newToolbarButton( toolbarGroup, "Stop", "stop-icon.png", runtime.stop, "left", pauseBtn )
->>>>>>> 39f427dc
 	toolbarBtns[#toolbarBtns + 1] = stopBtn
 
 	-- Next Frame button
@@ -156,15 +152,11 @@
 	elseif runState == "waiting" then
 		showButtons{ stopBtn, gridBtn }
 	elseif runState == "paused" then
-<<<<<<< HEAD
 		if runtime.canStepOneFrame() then
-			showButtons{ resumeBtn, stopBtn, nextFrameBtn }
+			showButtons{ resumeBtn, stopBtn, nextFrameBtn, gridBtn }
 		else
-			showButtons{ resumeBtn, stopBtn }
+			showButtons{ resumeBtn, stopBtn, gridBtn }
 		end
-=======
-		showButtons{ resumeBtn, stopBtn, nextFrameBtn, gridBtn }
->>>>>>> 39f427dc
 	elseif runState == "stopped" then
 		showButtons{ restartBtn, chooseProgramBtn, optionsBtn, gridBtn }
 	elseif runState == "error" then
