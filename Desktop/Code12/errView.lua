-----------------------------------------------------------------------------------------
--
-- errView.lua
--
-- The view for displaying program errors for the Code 12 Desktop app
--
-- (c)Copyright 2018 by David C. Parker
-----------------------------------------------------------------------------------------

-- Corona modules
local widget = require( "widget" )
local composer = require( "composer" )

-- Code12 app modules
local g = require( "Code12.globals" )
local app = require( "app" )
local source = require( "source" )
local err = require( "err" )

<<<<<<< HEAD

-- The runView module and scene
=======
-- The errView module and scene
>>>>>>> d6638124
local errView = composer.newScene()


-- UI metrics
local dxChar = app.consoleFontCharWidth
local dxExtra = 2   -- extra pixels of highlight horizontally
local dyDocsToolbar = 24       -- height of toolbar for the docsWebView
local minSourceLines = 7       -- show at least this many source lines
local margin = app.margin
local dyLine = app.consoleFontHeight

-- Display objects and groups
local errGroup                 -- overall display group for error display
local mainCodeGroup            -- display group for main/only code display
local refCodeGroup             -- display group for ref code display if separate (TODO)
local errText                  -- text object for error message
local docsToolbarGroup         -- display group for the docs toolbar
local errCountText             -- text object for error count
local moreInfoBtn              -- More Info button on docs toolbar
local backBtn                  -- Back button on docs toolbar
local forwardBtn               -- Forward button on docs toolbar
local docsWebView              -- web view for the documentation pane

-- Error state
local errLineNumbers           -- array of line numbers with errors
local iError                   -- index of current error in errLineNumbers
local errRec                   -- error record for current error being shown


--- Internal Functions ------------------------------------------------

-- Make and return a highlight rectangle in group, in the reference color if ref
local function makeHilightRect( group, x, y, width, height, ref )
	local r = g.uiItem( display.newRect( group, x, y + 1, width, height + 1 ) )
	if ref then
		r:setFillColor( 1, 1, 0.6 )
	else
		r:setFillColor( 1, 1, 0 )
	end
	return r
end

-- Make and return a display group inside errGroup for a code display 
-- of numSourceLines lines, containing the following sub-fields:
--    highlightGroup:  display group for highlight rects
--    lineNumRect:     line number highlight
--    refRect:         second reference highlight rect if any
--    sourceRect:      main source highlight rect
--    lineNumGroup:    display group for line numbers
--    sourceGroup:     display group for source lines
--    totalHeight:     total height of the code display
local function makeCodeGroup( numSourceLines )
	-- Make the overall code group to return
	local cg = g.makeGroup( errGroup )

	-- Layout metrics
	local dxLineNum = math.round( dxChar * 6 )
	local xText = math.round( dxLineNum + dxChar )

	-- Compute total height and make framed background rect
	cg.totalHeight = numSourceLines * dyLine + margin * 2
	g.uiItem( display.newRect( cg, 0, 0, app.width, cg.totalHeight ), 1, app.borderShade )

	-- Make the highlight rectangles
	cg.highlightGroup = g.makeGroup( cg, xText, margin )
	local y = ((numSourceLines - 1) / 2) * dyLine
	cg.lineNumRect = makeHilightRect( cg.highlightGroup, -dxChar, y, dxLineNum, dyLine )
	cg.lineNumRect.anchorX = 1
	cg.refRect = makeHilightRect( cg.highlightGroup, dxChar * 5, y, 
							dxChar * 6, dyLine, true )
	cg.sourceRect = makeHilightRect( cg.highlightGroup, 0, y, dxChar * 4, dyLine )

	-- Make the line numbers
	cg.lineNumGroup = g.makeGroup( cg, 0, margin )
	for i = 1, numSourceLines do
		local t = display.newText{
			parent = cg.lineNumGroup,
			text = "", 
			x = dxLineNum, 
			y = math.round( (i - 1) * dyLine ),
			font = app.consoleFont, 
			fontSize = app.consoleFontSize,
			align = "right",
		}
		t.anchorX = 1
		t.anchorY = 0
		t:setFillColor( 0.3 )
	end

	-- Make the source lines
	cg.sourceGroup = g.makeGroup( cg, xText, margin )
	for i = 1, numSourceLines do
		g.uiBlack( display.newText{
			parent = cg.sourceGroup,
			text = "", 
			x = 0, 
			y = math.round( (i - 1) * dyLine ),
			font = app.consoleFont, 
			fontSize = app.consoleFontSize,
			align = "left",
		} )
	end

	-- Return the code group
	return cg
end


-- Make the error display, or destroy and remake it if it exists
local function makeErrDisplay( sceneGroup )
	-- (Re)make group to hold all err display items
	if errGroup then
		errGroup:removeSelf()
	end
	errGroup = g.makeGroup( sceneGroup, 0, app.dyToolbar )
	local y

	-- Make two code groups if there is a refLoc and it's not close enough
	-- to the main loc to show in the same code group.
	local loc = errRec.loc
	local refLoc = errRec.refLoc
	if refLoc == nil or math.abs( refLoc.iLine - loc.iLine ) <= minSourceLines then
		-- Make just one group, but big enough to show the refLoc if any
		local numLines = minSourceLines
		if refLoc then
			local dLines = math.abs( refLoc.iLine - loc.iLine )
			numLines = math.max( minSourceLines, dLines * 2 + 1 )
		end
		mainCodeGroup = makeCodeGroup( numLines )
		y = mainCodeGroup.y + mainCodeGroup.totalHeight
		refCodeGroup = nil
	else
		-- Make two code groups
		mainCodeGroup = makeCodeGroup( minSourceLines )
		refCodeGroup = makeCodeGroup( minSourceLines )
		-- Position them in the right order for their line numbers
		if refLoc.iLine < loc.iLine then
			mainCodeGroup.y = refCodeGroup.y + refCodeGroup.totalHeight
			y = mainCodeGroup.y + mainCodeGroup.totalHeight
		else
			refCodeGroup.y = mainCodeGroup.y + mainCodeGroup.totalHeight
			y = refCodeGroup.y + refCodeGroup.totalHeight
		end
	end

	-- Make the error text
	errText = g.uiItem( display.newText{
		parent = errGroup,
		text = "", 
		x = margin * 2, 
		y = y + margin,
		width = app.width - margin * 4,
		height = 0,
		font = native.systemFontBold, 
		fontSize = app.consoleFontSize + 2,
		align = "left",
	} )
	errText:setFillColor( 0.9, 0, 0.1 )   -- slightly darkened red

	-- Position the docs toolbar
	-- Can't use errText.height: doesn't work when it wraps :(
	docsToolbarGroup.y = errGroup.y + errText.y + dyLine * 2 + margin
	moreInfoBtn.x = app.width - margin

	-- Position the docs web view
	docsWebView.y = docsToolbarGroup.y + dyDocsToolbar + 1
	docsWebView.width = app.width
	docsWebView.height = app.height - docsWebView.y - app.dyStatusBar - 1
end

-- Set the x, width, and height of a highlight rect given an err loc
local function setHighlightRectFromLoc( r, loc )
	-- There are 3 cases: multi-line, whole line, or partial line
	r.x = -dxExtra   -- default for whole and multi-line cases
	r.height = app.consoleFontHeight  -- default for single line cases
	local iLine = loc.iLine
	local numCols = 0
	if loc.iLineEnd and loc.iLineEnd > iLine then
		-- Multi-line. Make a rectangle bounding all the lines.
		r.height = 0
		for i = iLine, loc.iLineEnd do
			local _, cols = app.iCharToICol( source.lines[i].str, 1 )
			numCols = math.max( numCols, cols )
			r.height = r.height + app.consoleFontHeight
		end
	elseif loc.iCharStart then
		-- Partial line
		local iColStart, iColEnd = app.iCharToICol(
				source.lines[iLine].str, loc.iCharStart, loc.iCharEnd )
		r.x = (iColStart - 1) * dxChar - dxExtra
		numCols = iColEnd - iColStart + 1
	else
		-- Whole line
		local _, cols = app.iCharToICol( source.lines[iLine].str, 1 )
		numCols = cols
	end
	r.width = math.max( numCols, 1 ) * dxChar + dxExtra * 2
end

-- Load source content around loc.iLine into the code group cg,
-- set the main highlight using loc, and if refLoc then set the ref
-- highlight using refLoc.
local function loadCodeGroup( cg, loc, refLoc )
	-- Load the source lines
	local iLine = loc.iLine
	local numLines = cg.lineNumGroup.numChildren
	local before = (numLines - 1) / 2
	local lineNumFirst = iLine - before
	local lineNumLast = lineNumFirst + numLines
	local lineNum = lineNumFirst
	for i = 1, numLines do 
		if lineNum < 1 or lineNum > source.numLines + 1 then
			cg.lineNumGroup[i].text = ""
			cg.sourceGroup[i].text = ""
		else
			cg.lineNumGroup[i].text = tostring( lineNum )
			cg.sourceGroup[i].text = app.detabLine( source.lines[lineNum].str )
		end
		lineNum = lineNum + 1
	end

	-- Size the line number highlight
	cg.lineNumRect.width = (string.len( tostring( loc.iLine ) ) + 1) * dxChar + dxExtra

	-- Position the main highlight.
	setHighlightRectFromLoc( cg.sourceRect, loc )

	-- Position the ref highlight if given  
	local refRect = cg.refRect
	if refLoc then
		local iLineRef = refLoc.iLine
		if iLineRef >= lineNumFirst and iLineRef <= lineNumLast then
			setHighlightRectFromLoc( refRect, refLoc )
			refRect.y = (iLineRef - lineNumFirst) * app.consoleFontHeight
			refRect.isVisible = true
		end
	else
		refRect.isVisible = false
	end
end

-- Enable or disable the given toolbar button
local function enableBtn( btn, enable )
	if enable then
		btn:setFillColor( app.enabledShade )
	else
		btn:setFillColor( app.disabledShade )
	end
end

-- Update the docs toolbar
local function updateToolbar()
	if docsWebView.isVisible then
		moreInfoBtn:setLabel( "Close" )
		backBtn.isVisible = true
		forwardBtn.isVisible = true
		enableBtn( backBtn, docsWebView.canGoBack )
		enableBtn( forwardBtn, docsWebView.canGoForward )
	else
		moreInfoBtn:setLabel( "More Info." )
		backBtn.isVisible = false
		forwardBtn.isVisible = false
	end
end

-- Show the docs if show else hide them, and update the toolbar.
local function showDocs( show )
	if show then
		docsWebView.isVisible = true
		local url = "API.html"
		if errRec.docLink then
			url = url .. errRec.docLink
		end
		docsWebView:request( url, system.ResourceDirectory )
	else
		docsWebView:stop()
		docsWebView.isVisible = false
	end
	updateToolbar()
end

-- Show the error state
local function showError()
	-- Set the error text
	print( string.format( "Line %d: %s", errRec.loc.iLine, errRec.strErr ) )
	local text = errRec.strErr
	if errRec.strNote then
		text = text .. "\n" .. errRec.strNote
	end
	errText.text = text

	-- Show the error index and count if multi
	if app.oneErrOnly or #errLineNumbers < 2 then
		errCountText.text = ""
	else
		errCountText.text = iError .. " of " .. #errLineNumbers
	end

	-- Are we using two code groups or just one?
	if refCodeGroup then
		loadCodeGroup( mainCodeGroup, errRec.loc )
		loadCodeGroup( refCodeGroup, errRec.refLoc )
	else
		loadCodeGroup( mainCodeGroup, errRec.loc, errRec.refLoc )
	end

	-- Show documentation link if any
	showDocs( errRec.docLink ~= nil )
end

-- Display or re-display the current error
local function displayError( sceneGroup )
	makeErrDisplay( sceneGroup )
	showError()
end

-- Make the toolbar for the docs view
local function makeDocsToolbar( parent )
	-- Make the group
	docsToolbarGroup = g.makeGroup( parent )

	-- Background rect
	g.uiItem( display.newRect( docsToolbarGroup, 0, 0, 10000, dyDocsToolbar ),
			app.toolbarShade, app.borderShade )
	local yCenter = dyDocsToolbar / 2

	-- Error count text
	errCountText = display.newText( docsToolbarGroup, "",
			app.width / 2, yCenter, native.systemFont, app.fontSizeUI )
	errCountText:setFillColor( 0 )

	-- More Info button 
	moreInfoBtn = widget.newButton{
		x = app.width - margin, 
		y = yCenter,
		label = "More Info.",
		labelAlign = "right",
		font = native.systemFontBold,
		fontSize = app.fontSizeUI,
		onRelease = function ()
						showDocs( not docsWebView.isVisible )  -- toggle visibility
					end
	}
	docsToolbarGroup:insert( moreInfoBtn )
	moreInfoBtn.anchorX = 1

	-- Back and forward buttons
	local size = dyDocsToolbar
	backBtn = display.newImageRect( docsToolbarGroup, "images/back.png", size, size )
	backBtn.x = margin + size / 2
	backBtn.y = yCenter
	backBtn.isVisible = false
	backBtn:addEventListener( "tap", 
		function() 
			docsWebView:back()
			updateToolbar()
		end )
	forwardBtn = display.newImageRect( docsToolbarGroup, "images/back.png", size, size )
	forwardBtn.rotation = 180
	forwardBtn.x = backBtn.x + size + margin
	forwardBtn.y = yCenter
	forwardBtn.isVisible = false
	forwardBtn:addEventListener( "tap", 
		function() 
			docsWebView:forward()
			updateToolbar()
		end )

	-- Set the initial state
	updateToolbar()
end

-- Handle key events in the view
local function onKeyEvent( event )
	-- Keys change the error number if multi-error
	if app.oneErrOnly then
		return false
	end 
	if event.phase == "down" then
		local keyName = event.keyName
		local iErrorNew
		if keyName == "pageUp" then
			iErrorNew = iError - 1
		elseif keyName == "pageDown" then
			iErrorNew = iError + 1
		elseif keyName == "home" then
			iErrorNew = 1
		elseif keyName == "end" then
			iErrorNew = #errLineNumbers
		end

		if iErrorNew and iErrorNew >= 1 and iErrorNew <= #errLineNumbers then
			iError = iErrorNew
			errRec = err.errRecForLine( errLineNumbers[iError] )
			displayError( errView.view )
			return true
		end
	end
	return false
end


--- Scene Methods ------------------------------------------------

-- Create the errView scene
function errView:create()
	local sceneGroup = self.view

	-- Background rect
	g.uiWhite( display.newRect( sceneGroup, 0, 0, 10000, 10000 ) ) 

	-- Web view for the docs (shown and positioned later) 
	docsWebView = native.newWebView( 0, 0, app.width, app.height )
	docsWebView.anchorX = 0
	docsWebView.anchorY = 0
	docsWebView.isVisible = false
	docsWebView:addEventListener( "urlRequest",
		function ()
			timer.performWithDelay( 100, updateToolbar )
		end )

	-- Make the toolbar for the docs view
	makeDocsToolbar( sceneGroup )

	-- Install resize handler
	Runtime:addEventListener( "resize", self )
end

-- Prepare to show the errView scene
function errView:show( event )
	if event.phase == "will" then
		-- Get the error record for the (first) error
		assert( err.hasErr() )
		errLineNumbers = err.lineNumbersWithErrors()
		assert( #errLineNumbers > 0 )
		local iLineErr = errLineNumbers[1]
		print( string.format( "\n%d error(s) starting at line %d", 
					#errLineNumbers, iLineErr ) )
		iError = 1
		errRec = err.errRecForLine( iLineErr )

		-- Display the error
		displayError( self.view )
	elseif event.phase == "did" then
		Runtime:addEventListener( "key", onKeyEvent )
	end
end

-- Prepare to hide the errView scene
function errView:hide( event )
	if event.phase == "will" then
		Runtime:removeEventListener( "key", onKeyEvent )
	elseif event.phase == "did" then
		showDocs( false )
	end
end

-- Destroy the errView scene
function errView:destroy()
	if docsWebView then
		docsWebView:removeSelf()
		docsWebView = nil
	end
end

-- Window resize handler
function errView:resize()
	-- Remake the error display, if any
	if err.hasErr() then
		displayError( self.view )
	end
end


------------------------------------------------------------------------------

-- Complete and return the composer scene
errView:addEventListener( "create", errView )
errView:addEventListener( "show", errView )
errView:addEventListener( "hide", errView )
errView:addEventListener( "destroy", errView )
return errView

<|MERGE_RESOLUTION|>--- conflicted
+++ resolved
@@ -17,12 +17,8 @@
 local source = require( "source" )
 local err = require( "err" )
 
-<<<<<<< HEAD
-
--- The runView module and scene
-=======
+
 -- The errView module and scene
->>>>>>> d6638124
 local errView = composer.newScene()
 
 
