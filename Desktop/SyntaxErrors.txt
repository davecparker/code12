--- conflicted
+++ resolved
@@ -84,16 +84,13 @@
 			int len = gObjArr.length
 aimport Code12.*;
 		frameRateDisplay.
-<<<<<<< HEAD
 		ct.circle(ct.random(0, 100), ct.random(0, 100), 5;)
 	int numObjects 0;
 		int time = ct.getTimer()
-=======
    public final String[] LEVEL1 =  
         "111111111111111111111111111111"
      ArrayList<GameObj> platforms = new ArrayList<GameObj>();
      ArrayList<GameObj> coins = new ArrayList<GameObj>();
      ArrayList<GameObj> enemies = new ArrayList<GameObj>();
       Iterator<GameObj> it = coins.iterator();
-         player = ct.image("player_forwards.png", platforms.get(0).x, platforms.get(0).y, 5);
->>>>>>> 39f427dc
+         player = ct.image("player_forwards.png", platforms.get(0).x, platforms.get(0).y, 5);