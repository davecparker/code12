--- conflicted
+++ resolved
@@ -18,7 +18,6 @@
 		ct.circle(20[] 30);
 		ct.circle(20[ 30);
 		ct.circle{20 30};
-<<<<<<< HEAD
 		int x = = 3;
 		circle 20, 40;
 		circle.ct 20, 40;
@@ -45,8 +44,6 @@
 		ct.circle( 
 		ct.circle
 		foo bar!
-=======
 		if ( ct.random(1
 		2) > 3 )
-		for ( x : doubleArr )
->>>>>>> 6b847cd1
+		for ( x : doubleArr )