--- conflicted
+++ resolved
@@ -106,85 +106,6 @@
 		else obj ~= null;
 		else blah
 		else what
-<<<<<<< HEAD
-	int i = +5;
-   int i = +5;
-	classLevelInt = 5++;
-	classLevelInt = classLevelInt++;
-		ct.print(++classLevelInt);
-		ct.print(++classLevelInt);
-		ct.print(++classLevelInt);
-		ct.print(++classLevelInt);
-		ct.println(++classLevelInt);
-		ct.println(++i);
-		ct.println(++i);
-		ct.println(++i);
-		ct.println(++i);
-		i = Math.round(i++);
-		i = Math.round(++i);
-		ct.println(++i);
-		classLevelInt<<;
-		2 << 11;
-		ct.println(2 ~ 1);
-		ct.println(~2);
-		ct.println(~2);
-		ct.println(~2);
-		ct.println(~2);
-		ct.println(~2);
-		ct.println(~2);
-		ct.println(~2);
-		ct.println(~2);
-		classLevelInt = 2 ^ 1);
-		"Use == to compare for equality (= is for assignment)"
-		i = Math.round(i++);
-		i = Math.round(++i);
-		ct.println(++i);
-		1 + 1 = 2;
-		GameObj rect = ct.rect(50, 50, )
-		1 + 1 = 2;
-		1 + 1 = 2;
-		for (;;s == 1)
-		for (;;i==1)
-		for (;;i<1)
-		i = Math.round(i++);
-		i = Math.round(++i);
-		ct.println(++i);
-		i = Math.round(i++);
-		i = Math.round(++i);
-		ct.println(++i);
-		b = 
-		if ()
-		else if ()
-		while ()
-		while ();
-		b = ;
-		if ()
-		else if ()
-		while ()
-		while ();
-		if ()
-		else if ()
-		while ()
-		while ();
-		else if ()
-		while ()
-		while ();
-		while ()
-		while ();
-		while ();
-		while ();
-		if ()
-		else if ()
-		while ()
-		while ();
-		if ()
-		else if ()
-		while ();
-		while ();
-		if ()
-		else if ()
-=======
 		ct.logm( "Current stats:", runs, hits, errors );	}
 		ct.println( playAgain );;
-public void start
->>>>>>> e28c64d6
+public void start