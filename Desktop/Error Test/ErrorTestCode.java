--- conflicted
+++ resolved
@@ -361,7 +361,7 @@
 		double x = ct.inputNumber("enter a number: ");
 		x = ct.inputNumber("enter a number: ");
 		x = ct.inputNumber(message);
-		boolean quit = ct.inputYesNo("Quit?"); // Crashes Error Test/main.lua
+		boolean quit = ct.inputYesNo("Quit?");
 		quit = ct.inputYesNo(message);
 		String inputStr = ct.inputString("Quit?");
 		inputStr = ct.inputString("Quit?");
@@ -636,7 +636,7 @@
 	{
 	}	
 	// ERROR "Names are case-sensitive"
-	void anotherfunc() // crash
+	void anotherfunc()
 	{
 	}
 
@@ -1118,7 +1118,7 @@
 		
 		// ERROR "Method call on invalid type (array of int)"
 		intArr.voidFunc();
-<<<<<<< HEAD
+		
 		// ERROR "Method call on invalid type (int)"
 		intArr[0].voidFunc();
 		// ERROR "Method call on invalid type (boolean)"
@@ -1154,8 +1154,6 @@
 		Math.atan(4,3);
 		// ERROR "Parameter 1 of logm expects type String, but int was passed"
 		ct.logm(intVar, objVar);
-	}
-=======
 
 		String indent = "2 Tabs";
 		// ERROR "Mix of tabs and spaces"
@@ -1174,7 +1172,6 @@
     	indent = "4 Spaces + 1 Tab";
 	// ERROR "Mix of tabs and spaces"
 	} // 1 Tab for indent
->>>>>>> 57a21da4
 
 	// ERROR "Return type of update function should be void"
 	GameObj update()
@@ -1194,7 +1191,7 @@
 	}
 
 	// ERROR "Wrong number of parameters for function"
-	void onKeyRelease( ) // crash
+	void onKeyRelease( )
 	{
 	}
 
